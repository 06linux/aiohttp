import asyncio
import json
import pathlib
import zlib
from unittest import mock

import pytest
from multidict import MultiDict
from yarl import URL

from aiohttp import FormData, multipart, web
from aiohttp.protocol import HttpVersion10, HttpVersion11

try:
    import ssl
except:
    ssl = False


@asyncio.coroutine
def test_simple_get(loop, test_client):

    @asyncio.coroutine
    def handler(request):
        body = yield from request.read()
        assert b'' == body
        return web.Response(body=b'OK')

    app = web.Application(loop=loop)
    app.router.add_get('/', handler)
    client = yield from test_client(app)

    resp = yield from client.get('/')
    assert 200 == resp.status
    txt = yield from resp.text()
    assert 'OK' == txt


@asyncio.coroutine
def test_handler_returns_not_response(loop, test_server, test_client):
    logger = mock.Mock()

    @asyncio.coroutine
    def handler(request):
        return 'abc'

    app = web.Application(loop=loop)
    app.router.add_get('/', handler)
    server = yield from test_server(app, logger=logger)
    client = yield from test_client(server)

    resp = yield from client.get('/')
    assert 500 == resp.status

    assert logger.exception.called


@asyncio.coroutine
def test_head_returns_empty_body(loop, test_client):

    @asyncio.coroutine
    def handler(request):
        return web.Response(body=b'test')

    app = web.Application(loop=loop)
    app.router.add_head('/', handler)
    client = yield from test_client(app)

    resp = yield from client.head('/', version=HttpVersion11)
    assert 200 == resp.status
    txt = yield from resp.text()
    assert '' == txt


@asyncio.coroutine
def test_post_form(loop, test_client):

    @asyncio.coroutine
    def handler(request):
        data = yield from request.post()
        assert {'a': '1', 'b': '2'} == data
        return web.Response(body=b'OK')

    app = web.Application(loop=loop)
    app.router.add_post('/', handler)
    client = yield from test_client(app)

    resp = yield from client.post('/', data={'a': 1, 'b': 2})
    assert 200 == resp.status
    txt = yield from resp.text()
    assert 'OK' == txt


@asyncio.coroutine
def test_post_text(loop, test_client):

    @asyncio.coroutine
    def handler(request):
        data = yield from request.text()
        assert 'русский' == data
        data2 = yield from request.text()
        assert data == data2
        return web.Response(text=data)

    app = web.Application(loop=loop)
    app.router.add_post('/', handler)
    client = yield from test_client(app)

    resp = yield from client.post('/', data='русский')
    assert 200 == resp.status
    txt = yield from resp.text()
    assert 'русский' == txt


@asyncio.coroutine
def test_post_json(loop, test_client):

    dct = {'key': 'текст'}

    @asyncio.coroutine
    def handler(request):
        data = yield from request.json()
        assert dct == data
        data2 = yield from request.json(loads=json.loads)
        assert data == data2
        with pytest.warns(DeprecationWarning):
            data3 = yield from request.json(loader=json.loads)
        assert data == data3
        resp = web.Response()
        resp.content_type = 'application/json'
        resp.body = json.dumps(data).encode('utf8')
        return resp

    app = web.Application(loop=loop)
    app.router.add_post('/', handler)
    client = yield from test_client(app)

    headers = {'Content-Type': 'application/json'}
    resp = yield from client.post('/', data=json.dumps(dct), headers=headers)
    assert 200 == resp.status
    data = yield from resp.json()
    assert dct == data


@asyncio.coroutine
def test_multipart(loop, test_client):
    with multipart.MultipartWriter() as writer:
        writer.append('test')
        writer.append_json({'passed': True})

    @asyncio.coroutine
    def handler(request):
        reader = yield from request.multipart()
        assert isinstance(reader, multipart.MultipartReader)

        part = yield from reader.next()
        assert isinstance(part, multipart.BodyPartReader)
        thing = yield from part.text()
        assert thing == 'test'

        part = yield from reader.next()
        assert isinstance(part, multipart.BodyPartReader)
        assert part.headers['Content-Type'] == 'application/json'
        thing = yield from part.json()
        assert thing == {'passed': True}

        resp = web.Response()
        resp.content_type = 'application/json'
        resp.body = b''
        return resp

    app = web.Application(loop=loop)
    app.router.add_post('/', handler)
    client = yield from test_client(app)

    resp = yield from client.post('/', data=writer, headers=writer.headers)
    assert 200 == resp.status
    yield from resp.release()


@asyncio.coroutine
def test_multipart_content_transfer_encoding(loop, test_client):
    """For issue #1168"""
    with multipart.MultipartWriter() as writer:
        writer.append(b'\x00' * 10,
                      headers={'Content-Transfer-Encoding': 'binary'})

    @asyncio.coroutine
    def handler(request):
        reader = yield from request.multipart()
        assert isinstance(reader, multipart.MultipartReader)

        part = yield from reader.next()
        assert isinstance(part, multipart.BodyPartReader)
        assert part.headers['Content-Transfer-Encoding'] == 'binary'
        thing = yield from part.read()
        assert thing == b'\x00' * 10

        resp = web.Response()
        resp.content_type = 'application/json'
        resp.body = b''
        return resp

    app = web.Application(loop=loop)
    app.router.add_post('/', handler)
    client = yield from test_client(app)

    resp = yield from client.post('/', data=writer, headers=writer.headers)
    assert 200 == resp.status
    yield from resp.release()


@asyncio.coroutine
def test_render_redirect(loop, test_client):

    @asyncio.coroutine
    def handler(request):
        raise web.HTTPMovedPermanently(location='/path')

    app = web.Application(loop=loop)
    app.router.add_get('/', handler)
    client = yield from test_client(app)

    resp = yield from client.get('/', allow_redirects=False)
    assert 301 == resp.status
    txt = yield from resp.text()
    assert '301: Moved Permanently' == txt
    assert '/path' == resp.headers['location']


@asyncio.coroutine
def test_post_single_file(loop, test_client):

    here = pathlib.Path(__file__).parent

    def check_file(fs):
        fullname = here / fs.filename
        with fullname.open() as f:
            test_data = f.read().encode()
            data = fs.file.read()
            assert test_data == data

    @asyncio.coroutine
    def handler(request):
        with pytest.warns(DeprecationWarning):
            data = yield from request.post()
        assert ['sample.crt'] == list(data.keys())
        for fs in data.values():
            check_file(fs)
            fs.file.close()
        resp = web.Response(body=b'OK')
        return resp

    app = web.Application(loop=loop)
    app.router.add_post('/', handler)
    client = yield from test_client(app)

    fname = here / 'sample.crt'

    resp = yield from client.post('/', data=[fname.open()])
    assert 200 == resp.status


@asyncio.coroutine
def test_files_upload_with_same_key(loop, test_client):
    @asyncio.coroutine
    def handler(request):
        data = yield from request.post()
        files = data.getall('file')
        file_names = set()
        for _file in files:
            assert not _file.file.closed
            if _file.filename == 'test1.jpeg':
                assert _file.file.read() == b'binary data 1'
            if _file.filename == 'test2.jpeg':
                assert _file.file.read() == b'binary data 2'
            file_names.add(_file.filename)
        assert len(files) == 2
        assert file_names == {'test1.jpeg', 'test2.jpeg'}
        resp = web.Response(body=b'OK')
        return resp

    app = web.Application(loop=loop)
    app.router.add_post('/', handler)
    client = yield from test_client(app)

    data = FormData()
    data.add_field('file', b'binary data 1',
                   content_type='image/jpeg',
                   filename='test1.jpeg')
    data.add_field('file', b'binary data 2',
                   content_type='image/jpeg',
                   filename='test2.jpeg')
    resp = yield from client.post('/', data=data)
    assert 200 == resp.status


@asyncio.coroutine
def test_post_files(loop, test_client):

    here = pathlib.Path(__file__).parent

    def check_file(fs):
        fullname = here / fs.filename
        with fullname.open() as f:
            test_data = f.read().encode()
            data = fs.file.read()
            assert test_data == data

    @asyncio.coroutine
    def handler(request):
        data = yield from request.post()
        assert ['sample.crt', 'sample.key'] == list(data.keys())
        for fs in data.values():
            check_file(fs)
            fs.file.close()
        resp = web.Response(body=b'OK')
        return resp

    app = web.Application(loop=loop)
    app.router.add_post('/', handler)
    client = yield from test_client(app)

    with (here / 'sample.crt').open() as f1:
        with (here / 'sample.key').open() as f2:
            resp = yield from client.post('/', data=[f1, f2])
            assert 200 == resp.status


@asyncio.coroutine
def test_release_post_data(loop, test_client):

    @asyncio.coroutine
    def handler(request):
        yield from request.release()
        chunk = yield from request.content.readany()
        assert chunk == b''
        return web.Response()

    app = web.Application(loop=loop)
    app.router.add_post('/', handler)
    client = yield from test_client(app)

    resp = yield from client.post('/', data='post text')
    assert 200 == resp.status


@asyncio.coroutine
def test_POST_DATA_with_content_transfer_encoding(loop, test_client):
    @asyncio.coroutine
    def handler(request):
        data = yield from request.post()
        assert b'123' == data['name']
        return web.Response()

    app = web.Application(loop=loop)
    app.router.add_post('/', handler)
    client = yield from test_client(app)

    form = FormData()
    form.add_field('name', b'123',
                   content_transfer_encoding='base64')

    resp = yield from client.post('/', data=form)
    assert 200 == resp.status


@asyncio.coroutine
def test_post_form_with_duplicate_keys(loop, test_client):
    @asyncio.coroutine
    def handler(request):
        data = yield from request.post()
        lst = list(data.items())
        assert [('a', '1'), ('a', '2')] == lst
        return web.Response()

    app = web.Application(loop=loop)
    app.router.add_post('/', handler)
    client = yield from test_client(app)

    resp = yield from client.post('/', data=MultiDict([('a', 1), ('a', 2)]))
    assert 200 == resp.status


def test_repr_for_application(loop):
    app = web.Application(loop=loop)
    assert "<Application 0x{:x}>".format(id(app)) == repr(app)


@asyncio.coroutine
def test_expect_default_handler_unknown(loop, test_client):
    """Test default Expect handler for unknown Expect value.

    A server that does not understand or is unable to comply with any of
    the expectation values in the Expect field of a request MUST respond
    with appropriate error status. The server MUST respond with a 417
    (Expectation Failed) status if any of the expectations cannot be met
    or, if there are other problems with the request, some other 4xx
    status.

    http://www.w3.org/Protocols/rfc2616/rfc2616-sec14.html#sec14.20
    """
    @asyncio.coroutine
    def handler(request):
        yield from request.post()
        pytest.xfail('Handler should not proceed to this point in case of '
                     'unknown Expect header')

    app = web.Application(loop=loop)
    app.router.add_post('/', handler)
    client = yield from test_client(app)

    resp = yield from client.post('/', headers={'Expect': 'SPAM'})
    assert 417 == resp.status


@asyncio.coroutine
def test_100_continue(loop, test_client):
    @asyncio.coroutine
    def handler(request):
        data = yield from request.post()
        assert b'123' == data['name']
        return web.Response()

    form = FormData()
    form.add_field('name', b'123',
                   content_transfer_encoding='base64')

    app = web.Application(loop=loop)
    app.router.add_post('/', handler)
    client = yield from test_client(app)

    resp = yield from client.post('/', data=form, expect100=True)
    assert 200 == resp.status


@asyncio.coroutine
def test_100_continue_custom(loop, test_client):

    expect_received = False

    @asyncio.coroutine
    def handler(request):
        data = yield from request.post()
        assert b'123' == data['name']
        return web.Response()

    @asyncio.coroutine
    def expect_handler(request):
        nonlocal expect_received
        expect_received = True
        if request.version == HttpVersion11:
            request.transport.write(b"HTTP/1.1 100 Continue\r\n\r\n")

    form = FormData()
    form.add_field('name', b'123',
                   content_transfer_encoding='base64')

    app = web.Application(loop=loop)
    app.router.add_post('/', handler, expect_handler=expect_handler)
    client = yield from test_client(app)

    resp = yield from client.post('/', data=form, expect100=True)
    assert 200 == resp.status
    assert expect_received


@asyncio.coroutine
def test_100_continue_custom_response(loop, test_client):

    @asyncio.coroutine
    def handler(request):
        data = yield from request.post()
        assert b'123', data['name']
        return web.Response()

    @asyncio.coroutine
    def expect_handler(request):
        if request.version == HttpVersion11:
            if auth_err:
                return web.HTTPForbidden()

            request.transport.write(b"HTTP/1.1 100 Continue\r\n\r\n")

    form = FormData()
    form.add_field('name', b'123',
                   content_transfer_encoding='base64')

    app = web.Application(loop=loop)
    app.router.add_post('/', handler, expect_handler=expect_handler)
    client = yield from test_client(app)

    auth_err = False
    resp = yield from client.post('/', data=form, expect100=True)
    assert 200 == resp.status

    auth_err = True
    resp = yield from client.post('/', data=form, expect100=True)
    assert 403 == resp.status


@asyncio.coroutine
def test_100_continue_for_not_found(loop, test_client):

    app = web.Application(loop=loop)
    client = yield from test_client(app)

    resp = yield from client.post('/not_found', data='data', expect100=True)
    assert 404 == resp.status


@asyncio.coroutine
def test_100_continue_for_not_allowed(loop, test_client):

    @asyncio.coroutine
    def handler(request):
        return web.Response()

    app = web.Application(loop=loop)
    app.router.add_post('/', handler)
    client = yield from test_client(app)

    resp = yield from client.get('/', expect100=True)
    assert 405 == resp.status


@asyncio.coroutine
def test_http11_keep_alive_default(loop, test_client):

    @asyncio.coroutine
    def handler(request):
        return web.Response()

    app = web.Application(loop=loop)
    app.router.add_get('/', handler)
    client = yield from test_client(app)

    resp = yield from client.get('/', version=HttpVersion11)
    assert 200 == resp.status
    assert resp.version == HttpVersion11
    assert 'Connection' not in resp.headers


@asyncio.coroutine
def test_http10_keep_alive_default(loop, test_client):

    @asyncio.coroutine
    def handler(request):
        return web.Response()

    app = web.Application(loop=loop)
    app.router.add_get('/', handler)
    client = yield from test_client(app)

    resp = yield from client.get('/', version=HttpVersion10)
    assert 200 == resp.status
    assert resp.version == HttpVersion10
    assert resp.headers['Connection'] == 'keep-alive'


@asyncio.coroutine
def test_http10_keep_alive_with_headers_close(loop, test_client):

    @asyncio.coroutine
    def handler(request):
        yield from request.read()
        return web.Response(body=b'OK')

    app = web.Application(loop=loop)
    app.router.add_get('/', handler)
    client = yield from test_client(app)

    headers = {'Connection': 'close'}
    resp = yield from client.get('/', version=HttpVersion10,
                                 headers=headers)
    assert 200 == resp.status
    assert resp.version == HttpVersion10
    assert 'Connection' not in resp.headers


@asyncio.coroutine
def test_http10_keep_alive_with_headers(loop, test_client):

    @asyncio.coroutine
    def handler(request):
        yield from request.read()
        return web.Response(body=b'OK')

    app = web.Application(loop=loop)
    app.router.add_get('/', handler)
    client = yield from test_client(app)

    headers = {'Connection': 'keep-alive'}
    resp = yield from client.get('/', version=HttpVersion10,
                                 headers=headers)
    assert 200 == resp.status
    assert resp.version == HttpVersion10
    assert resp.headers['Connection'] == 'keep-alive'


@asyncio.coroutine
def test_upload_file(loop, test_client):

    here = pathlib.Path(__file__).parent
    fname = here / 'aiohttp.png'
    with fname.open('rb') as f:
        data = f.read()

    @asyncio.coroutine
    def handler(request):
        form = yield from request.post()
        raw_data = form['file'].file.read()
        assert data == raw_data
        return web.Response()

    app = web.Application(loop=loop)
    app.router.add_post('/', handler)
    client = yield from test_client(app)

    resp = yield from client.post('/', data={'file': data})
    assert 200 == resp.status


@asyncio.coroutine
def test_upload_file_object(loop, test_client):
    here = pathlib.Path(__file__).parent
    fname = here / 'aiohttp.png'
    with fname.open('rb') as f:
        data = f.read()

    @asyncio.coroutine
    def handler(request):
        form = yield from request.post()
        raw_data = form['file'].file.read()
        assert data == raw_data
        return web.Response()

    app = web.Application(loop=loop)
    app.router.add_post('/', handler)
    client = yield from test_client(app)

    with fname.open('rb') as f:
        resp = yield from client.post('/', data={'file': f})
        assert 200 == resp.status


@asyncio.coroutine
def test_empty_content_for_query_without_body(loop, test_client):

    @asyncio.coroutine
    def handler(request):
        assert not request.has_body
        return web.Response()

    app = web.Application(loop=loop)
    app.router.add_get('/', handler)
    client = yield from test_client(app)

    resp = yield from client.get('/')
    assert 200 == resp.status


@asyncio.coroutine
def test_empty_content_for_query_with_body(loop, test_client):

    @asyncio.coroutine
    def handler(request):
        assert request.has_body
        body = yield from request.read()
        return web.Response(body=body)

    app = web.Application(loop=loop)
    app.router.add_post('/', handler)
    client = yield from test_client(app)

    resp = yield from client.post('/', data=b'data')
    assert 200 == resp.status


@asyncio.coroutine
def test_get_with_empty_arg(loop, test_client):

    @asyncio.coroutine
    def handler(request):
        assert 'arg' in request.GET
        assert '' == request.GET['arg']
        return web.Response()

    app = web.Application(loop=loop)
    app.router.add_get('/', handler)
    client = yield from test_client(app)

    resp = yield from client.get('/?arg')
    assert 200 == resp.status


@asyncio.coroutine
def test_large_header(loop, test_client):

    @asyncio.coroutine
    def handler(request):
        return web.Response()

    app = web.Application(loop=loop)
    app.router.add_get('/', handler)
    client = yield from test_client(app)

    headers = {'Long-Header': 'ab' * 8129}
    resp = yield from client.get('/', headers=headers)
    assert 400 == resp.status


@asyncio.coroutine
def test_large_header_allowed(loop, test_client, test_server):

    @asyncio.coroutine
    def handler(request):
        return web.Response()

    app = web.Application(loop=loop)
    app.router.add_get('/', handler)
    server = yield from test_server(app, max_field_size=81920)
    client = yield from test_client(server)

    headers = {'Long-Header': 'ab' * 8129}
    resp = yield from client.get('/', headers=headers)
    assert 200 == resp.status


@asyncio.coroutine
def test_get_with_empty_arg_with_equal(loop, test_client):
    @asyncio.coroutine
    def handler(request):
        assert 'arg' in request.GET
        assert '' == request.GET['arg']
        return web.Response()

    app = web.Application(loop=loop)
    app.router.add_get('/', handler)
    client = yield from test_client(app)

    resp = yield from client.get('/?arg=')
    assert 200 == resp.status


@asyncio.coroutine
def test_response_with_precompressed_body_gzip(loop, test_client):

    @asyncio.coroutine
    def handler(request):
        headers = {'Content-Encoding': 'gzip'}
        zcomp = zlib.compressobj(wbits=16 + zlib.MAX_WBITS)
        data = zcomp.compress(b'mydata') + zcomp.flush()
        return web.Response(body=data, headers=headers)

    app = web.Application(loop=loop)
    app.router.add_get('/', handler)
    client = yield from test_client(app)

    resp = yield from client.get('/')
    assert 200 == resp.status
    data = yield from resp.read()
    assert b'mydata' == data
    assert resp.headers.get('Content-Encoding') == 'gzip'


@asyncio.coroutine
def test_response_with_precompressed_body_deflate(loop, test_client):

    @asyncio.coroutine
    def handler(request):
        headers = {'Content-Encoding': 'deflate'}
        zcomp = zlib.compressobj(wbits=-zlib.MAX_WBITS)
        data = zcomp.compress(b'mydata') + zcomp.flush()
        return web.Response(body=data, headers=headers)

    app = web.Application(loop=loop)
    app.router.add_get('/', handler)
    client = yield from test_client(app)

    resp = yield from client.get('/')
    assert 200 == resp.status
    data = yield from resp.read()
    assert b'mydata' == data
    assert resp.headers.get('Content-Encoding') == 'deflate'


@asyncio.coroutine
def test_stream_response_multiple_chunks(loop, test_client):
    @asyncio.coroutine
    def handler(request):
        resp = web.StreamResponse()
        resp.enable_chunked_encoding()
        yield from resp.prepare(request)
        resp.write(b'x')
        resp.write(b'y')
        resp.write(b'z')
        return resp

    app = web.Application(loop=loop)
    app.router.add_get('/', handler)
    client = yield from test_client(app)

    resp = yield from client.get('/')
    assert 200 == resp.status
    data = yield from resp.read()
    assert b'xyz' == data


@asyncio.coroutine
def test_start_without_routes(loop, test_client):

    app = web.Application(loop=loop)
    client = yield from test_client(app)

    resp = yield from client.get('/')
    assert 404 == resp.status


@asyncio.coroutine
def test_requests_count(loop, test_client):

    @asyncio.coroutine
    def handler(request):
        return web.Response()

    app = web.Application(loop=loop)
    app.router.add_get('/', handler)
    client = yield from test_client(app)
    assert client.server.handler.requests_count == 0

    resp = yield from client.get('/')
    assert 200 == resp.status
    assert client.server.handler.requests_count == 1

    resp = yield from client.get('/')
    assert 200 == resp.status
    assert client.server.handler.requests_count == 2

    resp = yield from client.get('/')
    assert 200 == resp.status
    assert client.server.handler.requests_count == 3


@asyncio.coroutine
def test_redirect_url(loop, test_client):

    @asyncio.coroutine
    def redirector(request):
        raise web.HTTPFound(location=URL('/redirected'))

    @asyncio.coroutine
    def redirected(request):
        return web.Response()

    app = web.Application(loop=loop)
    app.router.add_get('/redirector', redirector)
    app.router.add_get('/redirected', redirected)

    client = yield from test_client(app)
    resp = yield from client.get('/redirector')
    assert resp.status == 200


@asyncio.coroutine
def test_simple_subapp(loop, test_client):
    @asyncio.coroutine
    def handler(request):
        return web.Response(text="OK")

    app = web.Application(loop=loop)
    subapp = web.Application(loop=loop)
    subapp.router.add_get('/to', handler)
    app.add_subapp('/path', subapp)

    client = yield from test_client(app)
    resp = yield from client.get('/path/to')
    assert resp.status == 200
    txt = yield from resp.text()
    assert 'OK' == txt


@asyncio.coroutine
def test_subapp_reverse_url(loop, test_client):
    @asyncio.coroutine
    def handler(request):
        return web.HTTPMovedPermanently(
            location=subapp.router['name'].url_for())

    @asyncio.coroutine
    def handler2(request):
        return web.Response(text="OK")

    app = web.Application(loop=loop)
    subapp = web.Application(loop=loop)
    subapp.router.add_get('/to', handler)
    subapp.router.add_get('/final', handler2, name='name')
    app.add_subapp('/path', subapp)

    client = yield from test_client(app)
    resp = yield from client.get('/path/to')
    assert resp.status == 200
    txt = yield from resp.text()
    assert 'OK' == txt
    assert resp.url.path == '/path/final'


@asyncio.coroutine
def test_subapp_reverse_variable_url(loop, test_client):
    @asyncio.coroutine
    def handler(request):
        return web.HTTPMovedPermanently(
            location=subapp.router['name'].url_for(part='final'))

    @asyncio.coroutine
    def handler2(request):
        return web.Response(text="OK")

    app = web.Application(loop=loop)
    subapp = web.Application(loop=loop)
    subapp.router.add_get('/to', handler)
    subapp.router.add_get('/{part}', handler2, name='name')
    app.add_subapp('/path', subapp)

    client = yield from test_client(app)
    resp = yield from client.get('/path/to')
    assert resp.status == 200
    txt = yield from resp.text()
    assert 'OK' == txt
    assert resp.url.path == '/path/final'


@asyncio.coroutine
def test_subapp_reverse_static_url(loop, test_client):
    fname = 'aiohttp.png'

    @asyncio.coroutine
    def handler(request):
        return web.HTTPMovedPermanently(
            location=subapp.router['name'].url_for(filename=fname))

    app = web.Application(loop=loop)
    subapp = web.Application(loop=loop)
    subapp.router.add_get('/to', handler)
    here = pathlib.Path(__file__).parent
    subapp.router.add_static('/static', here, name='name')
    app.add_subapp('/path', subapp)

    client = yield from test_client(app)
    resp = yield from client.get('/path/to')
    assert resp.url.path == '/path/static/' + fname
    assert resp.status == 200
    body = yield from resp.read()
    with (here / fname).open('rb') as f:
        assert body == f.read()


@asyncio.coroutine
def test_subapp_app(loop, test_client):
    @asyncio.coroutine
    def handler(request):
        assert request.app is subapp
        return web.HTTPOk(text='OK')

    app = web.Application(loop=loop)
    subapp = web.Application(loop=loop)
    subapp.router.add_get('/to', handler)
    app.add_subapp('/path/', subapp)

    client = yield from test_client(app)
    resp = yield from client.get('/path/to')
    assert resp.status == 200
    txt = yield from resp.text()
    assert 'OK' == txt


@asyncio.coroutine
def test_subapp_not_found(loop, test_client):
    @asyncio.coroutine
    def handler(request):
        return web.HTTPOk(text='OK')

    app = web.Application(loop=loop)
    subapp = web.Application(loop=loop)
    subapp.router.add_get('/to', handler)
    app.add_subapp('/path/', subapp)

    client = yield from test_client(app)
    resp = yield from client.get('/path/other')
    assert resp.status == 404


@asyncio.coroutine
def test_subapp_not_found2(loop, test_client):
    @asyncio.coroutine
    def handler(request):
        return web.HTTPOk(text='OK')

    app = web.Application(loop=loop)
    subapp = web.Application(loop=loop)
    subapp.router.add_get('/to', handler)
    app.add_subapp('/path/', subapp)

    client = yield from test_client(app)
    resp = yield from client.get('/invalid/other')
    assert resp.status == 404


@asyncio.coroutine
def test_subapp_not_allowed(loop, test_client):
    @asyncio.coroutine
    def handler(request):
        return web.HTTPOk(text='OK')

    app = web.Application(loop=loop)
    subapp = web.Application(loop=loop)
    subapp.router.add_get('/to', handler)
    app.add_subapp('/path/', subapp)

    client = yield from test_client(app)
    resp = yield from client.post('/path/to')
    assert resp.status == 405
    assert resp.headers['Allow'] == 'GET'


@asyncio.coroutine
def test_subapp_cannot_add_app_in_handler(loop, test_client):
    @asyncio.coroutine
    def handler(request):
        request.match_info.add_app(app)
        return web.HTTPOk(text='OK')

    app = web.Application(loop=loop)
    subapp = web.Application(loop=loop)
    subapp.router.add_get('/to', handler)
    app.add_subapp('/path/', subapp)

    client = yield from test_client(app)
    resp = yield from client.get('/path/to')
    assert resp.status == 500


@asyncio.coroutine
def test_subapp_middlewares(loop, test_client):
    order = []

    @asyncio.coroutine
    def handler(request):
        return web.HTTPOk(text='OK')

    @asyncio.coroutine
    def middleware_factory(app, handler):

        @asyncio.coroutine
        def middleware(request):
            order.append((1, app))
            resp = yield from handler(request)
            assert 200 == resp.status
            order.append((2, app))
            return resp
        return middleware

    app = web.Application(loop=loop, middlewares=[middleware_factory])
    subapp1 = web.Application(loop=loop, middlewares=[middleware_factory])
    subapp2 = web.Application(loop=loop, middlewares=[middleware_factory])
    subapp2.router.add_get('/to', handler)
    subapp1.add_subapp('/b/', subapp2)
    app.add_subapp('/a/', subapp1)

    client = yield from test_client(app)
    resp = yield from client.get('/a/b/to')
    assert resp.status == 200
    assert [(1, app), (1, subapp1), (1, subapp2),
            (2, subapp2), (2, subapp1), (2, app)] == order


@asyncio.coroutine
def test_subapp_on_response_prepare(loop, test_client):
    order = []

    @asyncio.coroutine
    def handler(request):
        return web.HTTPOk(text='OK')

    def make_signal(app):

        @asyncio.coroutine
        def on_response(request, response):
            order.append(app)

        return on_response

    app = web.Application(loop=loop)
    app.on_response_prepare.append(make_signal(app))
    subapp1 = web.Application(loop=loop)
    subapp1.on_response_prepare.append(make_signal(subapp1))
    subapp2 = web.Application(loop=loop)
    subapp2.on_response_prepare.append(make_signal(subapp2))
    subapp2.router.add_get('/to', handler)
    subapp1.add_subapp('/b/', subapp2)
    app.add_subapp('/a/', subapp1)

    client = yield from test_client(app)
    resp = yield from client.get('/a/b/to')
    assert resp.status == 200
    assert [app, subapp1, subapp2] == order


@asyncio.coroutine
def test_subapp_on_startup(loop, test_server):
    order = []

    @asyncio.coroutine
    def on_signal(app):
        order.append(app)

    app = web.Application(loop=loop)
    app.on_startup.append(on_signal)
    subapp1 = web.Application(loop=loop)
    subapp1.on_startup.append(on_signal)
    subapp2 = web.Application(loop=loop)
    subapp2.on_startup.append(on_signal)
    subapp1.add_subapp('/b/', subapp2)
    app.add_subapp('/a/', subapp1)

    yield from test_server(app)

    assert [app, subapp1, subapp2] == order


@asyncio.coroutine
def test_subapp_on_shutdown(loop, test_server):
    order = []

    def on_signal(app):
        order.append(app)

    app = web.Application(loop=loop)
    app.on_shutdown.append(on_signal)
    subapp1 = web.Application(loop=loop)
    subapp1.on_shutdown.append(on_signal)
    subapp2 = web.Application(loop=loop)
    subapp2.on_shutdown.append(on_signal)
    subapp1.add_subapp('/b/', subapp2)
    app.add_subapp('/a/', subapp1)

    server = yield from test_server(app)
    yield from server.close()

    assert [app, subapp1, subapp2] == order


@asyncio.coroutine
def test_subapp_on_cleanup(loop, test_server):
    order = []

    @asyncio.coroutine
    def on_signal(app):
        order.append(app)

    app = web.Application(loop=loop)
    app.on_cleanup.append(on_signal)
    subapp1 = web.Application(loop=loop)
    subapp1.on_cleanup.append(on_signal)
    subapp2 = web.Application(loop=loop)
    subapp2.on_cleanup.append(on_signal)
    subapp1.add_subapp('/b/', subapp2)
    app.add_subapp('/a/', subapp1)

    server = yield from test_server(app)
    yield from server.close()

    assert [app, subapp1, subapp2] == order


@asyncio.coroutine
def test_custom_date_header(loop, test_client):

    @asyncio.coroutine
    def handler(request):
        return web.Response(headers={'Date': 'Sun, 30 Oct 2016 03:13:52 GMT'})

    app = web.Application(loop=loop)
    app.router.add_get('/', handler)
    client = yield from test_client(app)

    resp = yield from client.get('/')
    assert 200 == resp.status
    assert resp.headers['Date'] == 'Sun, 30 Oct 2016 03:13:52 GMT'


@asyncio.coroutine
def test_response_prepared_with_clone(loop, test_client):

    @asyncio.coroutine
    def handler(request):
        cloned = request.clone()
        resp = web.StreamResponse()
        yield from resp.prepare(cloned)
        return resp

    app = web.Application(loop=loop)
    app.router.add_get('/', handler)
    client = yield from test_client(app)

    resp = yield from client.get('/')
<<<<<<< HEAD
    assert 200 == resp.status
    assert srv_resp.task is None


@asyncio.coroutine
def test_app_max_client_size(loop, test_client):

    @asyncio.coroutine
    def handler(request):
        yield from request.post()
        return web.Response(body=b'ok')

    max_size = 1024**2
    app = web.Application(loop=loop)
    app.router.add_post('/', handler)
    client = yield from test_client(app)
    data = {"long_string": max_size * 'x' + 'xxx'}
    resp = yield from client.post('/', data=data)
    assert 413 == resp.status
    resp_text = yield from resp.text()
    assert 'Request Entity Too Large' in resp_text


@asyncio.coroutine
def test_app_max_client_size_adjusted(loop, test_client):

    @asyncio.coroutine
    def handler(request):
        yield from request.post()
        return web.Response(body=b'ok')

    default_max_size = 1024**2
    custom_max_size = default_max_size * 2
    app = web.Application(loop=loop, client_max_size=custom_max_size)
    app.router.add_post('/', handler)
    client = yield from test_client(app)
    data = {'long_string': default_max_size * 'x' + 'xxx'}
    resp = yield from client.post('/', data=data)
    assert 200 == resp.status
    resp_text = yield from resp.text()
    assert 'ok' == resp_text
    too_large_data = {'log_string': custom_max_size * 'x' + "xxx"}
    resp = yield from client.post('/', data=too_large_data)
    assert 413 == resp.status
    resp_text = yield from resp.text()
    assert 'Request Entity Too Large' in resp_text
=======
    assert 200 == resp.status
>>>>>>> 0b622291
<|MERGE_RESOLUTION|>--- conflicted
+++ resolved
@@ -1204,9 +1204,7 @@
     client = yield from test_client(app)
 
     resp = yield from client.get('/')
-<<<<<<< HEAD
-    assert 200 == resp.status
-    assert srv_resp.task is None
+    assert 200 == resp.status
 
 
 @asyncio.coroutine
@@ -1250,7 +1248,4 @@
     resp = yield from client.post('/', data=too_large_data)
     assert 413 == resp.status
     resp_text = yield from resp.text()
-    assert 'Request Entity Too Large' in resp_text
-=======
-    assert 200 == resp.status
->>>>>>> 0b622291
+    assert 'Request Entity Too Large' in resp_text